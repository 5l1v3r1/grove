--- conflicted
+++ resolved
@@ -1,10 +1,7 @@
 numpy
 scipy
-<<<<<<< HEAD
-pyquil >= 1.0.0, <1.1.2
-=======
 pyquil >= 1.0.0,<1.1.2
->>>>>>> af1a9040
+
 mock
 networkx
 matplotlib
