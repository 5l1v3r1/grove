#!/usr/bin/python
##############################################################################
# Copyright 2016-2017 Rigetti Computing
#
#    Licensed under the Apache License, Version 2.0 (the "License");
#    you may not use this file except in compliance with the License.
#    You may obtain a copy of the License at
#
#        http://www.apache.org/licenses/LICENSE-2.0
#
#    Unless required by applicable law or agreed to in writing, software
#    distributed under the License is distributed on an "AS IS" BASIS,
#    WITHOUT WARRANTIES OR CONDITIONS OF ANY KIND, either express or implied.
#    See the License for the specific language governing permissions and
#    limitations under the License.
##############################################################################

from setuptools import setup

setup(
    name="quantum-grove",
    version="1.0.0",
    author="Rigetti Computing",
    author_email="softapps@rigetti.com",
    description="A collection of quantum algorithms built using pyQuil and Forest",
    url="https://github.com/rigetticomputing/grove.git",
    download_url="https://github.com/rigetticomputing/grove/tarball/1.0.0",
    packages=["grove", "grove.pyqaoa", "grove.pyvqe", "grove.qft",
              "grove.phaseestimation", "grove.teleport", "grove.grover",
<<<<<<< HEAD
              "grove.simon"],
=======
              "grove.deutsch_jozsa", "grove.arbitrary_state"],

>>>>>>> 6d7ae6ee
    install_requires=[
        'numpy',
        'scipy',
        'pyquil >= 1.0.0',
        'mock',
        'networkx',
        'matplotlib'
    ],
    license='LICENSE',
    keywords='quantum quil programming hybrid'
)<|MERGE_RESOLUTION|>--- conflicted
+++ resolved
@@ -27,12 +27,8 @@
     download_url="https://github.com/rigetticomputing/grove/tarball/1.0.0",
     packages=["grove", "grove.pyqaoa", "grove.pyvqe", "grove.qft",
               "grove.phaseestimation", "grove.teleport", "grove.grover",
-<<<<<<< HEAD
+              "grove.deutsch_jozsa", "grove.arbitrary_state",
               "grove.simon"],
-=======
-              "grove.deutsch_jozsa", "grove.arbitrary_state"],
-
->>>>>>> 6d7ae6ee
     install_requires=[
         'numpy',
         'scipy',
